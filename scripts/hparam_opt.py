import sys
import logging
from typing import List

import optuna
optuna.logging.get_logger("optuna").addHandler(logging.StreamHandler(sys.stdout))

import numpy as np
from stable_baselines3 import PPO
from stable_baselines3.common.env_util import make_vec_env
from stable_baselines3.common.vec_env import SubprocVecEnv
from stable_baselines3.common.callbacks import CallbackList, BaseCallback

from robot_sf.robot_env import RobotEnv, simple_reward
from robot_sf.sim_config import EnvSettings
from robot_sf.feature_extractor import DynamicsExtractor
from robot_sf.tb_logging import DrivingMetricsCallback, VecEnvMetrics


class DriveQualityCallback(BaseCallback):
    def __init__(self, metrics: VecEnvMetrics, thresholds: List[float], max_steps: int):
        super(DriveQualityCallback, self).__init__()
        self.metrics = metrics
        self.completion_thresholds = thresholds
        self.max_steps = max_steps
        self.steps_to_reach_threshold = np.full((len(thresholds)), self.max_steps)
        self.log_freq = 1000

    @property
    def score(self) -> float:
        return sum([t * (self.max_steps - s) / self.max_steps
                    for t, s in zip(self.completion_thresholds, self.steps_to_reach_threshold)])

    def _on_training_start(self):
        pass

    def _on_step(self) -> bool:
        curr_step = self.n_calls
        if curr_step % self.log_freq == 0:
            for i, completion_threshold in enumerate(self.completion_thresholds):
                if self.metrics.route_completion_rate >= completion_threshold:
                    self.steps_to_reach_threshold[i] = min(curr_step, self.steps_to_reach_threshold[i])
        return True # info: don't request early abort


def training_score(
        hparams: dict, max_steps: int=5_000_000, difficulty: int=1,
        route_completion_thresholds: List[float]=[
            0.01, 0.02, 0.05, 0.10, 0.20, 0.30, 0.40, 0.50,
            0.60, 0.70, 0.80, 0.90, 0.95, 0.98, 0.99, 1.0]):

    def make_env():
        config = EnvSettings()
        config.sim_config.difficulty = difficulty
        config.sim_config.stack_steps = hparams["num_stacked_steps"]
        config.sim_config.time_per_step_in_secs = hparams["d_t"]
        config.sim_config.use_next_goal = hparams["use_next_goal"]
        reward_func = lambda meta: simple_reward(
            meta, hparams["step_discount"], hparams["ped_coll_penalty"],
            hparams["obst_coll_penalty"], hparams["reach_wp_reward"])
        return RobotEnv(config, reward_func=reward_func)

    env = make_vec_env(make_env, n_envs=hparams["n_envs"], vec_env_cls=SubprocVecEnv)

    policy_kwargs = dict(
        features_extractor_class=DynamicsExtractor,
        features_extractor_kwargs=dict(
            use_ray_conv = hparams["use_ray_conv"],
            num_filters = hparams["num_filters"],
            kernel_sizes = hparams["kernel_sizes"],
            dropout_rates = hparams["dropout_rates"]
        ))
    model = PPO("MultiInputPolicy", env, tensorboard_log="./logs/optuna_logs/",
                n_steps=hparams["n_steps"], n_epochs=hparams["n_epochs"],
                use_sde=hparams["use_sde"], policy_kwargs=policy_kwargs)
    collect_metrics_callback = DrivingMetricsCallback(hparams["n_envs"])
    threshold_callback = DriveQualityCallback(
        collect_metrics_callback.metrics, route_completion_thresholds, max_steps)
    combined_callback = CallbackList([collect_metrics_callback, threshold_callback])

    model.learn(total_timesteps=max_steps, progress_bar=True, callback=combined_callback)
    return threshold_callback.score


def objective(trial: optuna.Trial) -> float:
<<<<<<< HEAD
    tune_ppo = False
    tune_simulation = True
    tune_reward = False

    if tune_ppo:
        n_envs = trial.suggest_categorical("n_envs", [32, 40, 48, 56, 64])
        n_epochs = trial.suggest_int("n_epochs", 2, 20)
        n_steps = trial.suggest_categorical("n_steps", [128, 256, 512, 1024, 1536, 2048, 2560, 3072, 3584, 4096])
        use_sde = trial.suggest_categorical("use_sde", [True, False])
        use_ray_conv = trial.suggest_categorical("use_ray_conv", [True, False])
        if use_ray_conv:
            num_filters = [trial.suggest_categorical(f"num_filters_{i}", [8, 16, 32, 64, 128, 256]) for i in range(4)]
            kernel_sizes = [trial.suggest_categorical(f"kernel_sizes_{i}", [3, 5, 7, 9]) for i in range(4)]
            dropout_rates = [trial.suggest_float(f"dropout_rates_{i}", 0.0, 1.0) for i in range(4)]
        else:
            num_filters = []
            kernel_sizes = []
            dropout_rates = []
    else: # use defaults
        n_envs = 64
        n_epochs = 10
        n_steps = 2048
        use_sde = False
        use_ray_conv = True
        num_filters = [64, 16, 16, 16]
        kernel_sizes = [3, 3, 3, 3]
        dropout_rates = [0.3, 0.3, 0.3, 0.3]

    if tune_simulation:
        num_stacked_steps = trial.suggest_int("num_stacked_steps", 1, 5)
        num_lidar_rays = trial.suggest_categorical("num_lidar_rays", [144, 176, 208, 272])
        d_t = trial.suggest_float("d_t", 0.1, 0.5)
        use_next_goal = trial.suggest_categorical("use_next_goal", [True, False])
    else: # use defaults
        num_stacked_steps = 3
        num_lidar_rays = 272
        d_t = 0.1
        use_next_goal = True

    if tune_reward:
        ped_coll_penalty = trial.suggest_int("ped_coll_penalty", -10, -1)
        obst_coll_penalty = trial.suggest_int("obst_coll_penalty", -10, -1)
        step_discount = trial.suggest_float("step_discount", -1.0, 0.0)
        reach_wp_reward = trial.suggest_int("reach_wp_reward", 1, 10)
    else: # use defaults
        ped_coll_penalty = -2.0
        obst_coll_penalty = -2.0
        step_discount = -0.1
        reach_wp_reward = 1.0
=======
    n_envs = trial.suggest_categorical("n_envs", [32, 40, 48, 56, 64])
    n_epochs = trial.suggest_int("n_epochs", 2, 20)
    n_steps = trial.suggest_categorical("n_steps", [128, 256, 512, 1024, 1536, 2048])
    use_sde = trial.suggest_categorical("use_sde", [True, False])
    use_ray_conv = trial.suggest_categorical("use_ray_conv", [True, False])
    if use_ray_conv:
        num_filters = [trial.suggest_categorical(f"num_filters_{i}", [8, 16, 32, 64, 128, 256]) for i in range(4)]
        kernel_sizes = [trial.suggest_categorical(f"kernel_sizes_{i}", [3, 5, 7, 9]) for i in range(4)]
        dropout_rates = [trial.suggest_float(f"dropout_rates_{i}", 0.0, 1.0) for i in range(4)]
    else:
        num_filters = []
        kernel_sizes = []
        dropout_rates = []
>>>>>>> 0c38cd5c

    sugg_params = {
        # PPO hparams
        "n_envs": n_envs,
        "n_epochs": n_epochs,
        "n_steps": n_steps,
        "use_sde": use_sde,
        "use_ray_conv": use_ray_conv,
        "num_filters": num_filters,
        "kernel_sizes": kernel_sizes,
        "dropout_rates": dropout_rates,

        # simulator hparams
        "num_stacked_steps": num_stacked_steps,
        "num_lidar_rays": num_lidar_rays,
        "d_t": d_t,
        "use_next_goal": use_next_goal,

        # reward hparams
        "ped_coll_penalty": ped_coll_penalty,
        "obst_coll_penalty": obst_coll_penalty,
        "step_discount": step_discount,
        "reach_wp_reward": reach_wp_reward
    }

    return training_score(sugg_params)


def generate_storage_url(study_name: str) -> str:
    return "sqlite:///logs/{}.db".format(study_name)


def tune_hparams(study_name: str):
    study = optuna.create_study(
        study_name=study_name, direction="maximize",
        storage=generate_storage_url(study_name))
    study.optimize(objective, n_trials=100, gc_after_trial=True)


if __name__ == '__main__':
    tune_hparams("diffdrive-opt")<|MERGE_RESOLUTION|>--- conflicted
+++ resolved
@@ -83,7 +83,6 @@
 
 
 def objective(trial: optuna.Trial) -> float:
-<<<<<<< HEAD
     tune_ppo = False
     tune_simulation = True
     tune_reward = False
@@ -91,7 +90,7 @@
     if tune_ppo:
         n_envs = trial.suggest_categorical("n_envs", [32, 40, 48, 56, 64])
         n_epochs = trial.suggest_int("n_epochs", 2, 20)
-        n_steps = trial.suggest_categorical("n_steps", [128, 256, 512, 1024, 1536, 2048, 2560, 3072, 3584, 4096])
+        n_steps = trial.suggest_categorical("n_steps", [128, 256, 512, 1024, 1536, 2048])
         use_sde = trial.suggest_categorical("use_sde", [True, False])
         use_ray_conv = trial.suggest_categorical("use_ray_conv", [True, False])
         if use_ray_conv:
@@ -133,21 +132,6 @@
         obst_coll_penalty = -2.0
         step_discount = -0.1
         reach_wp_reward = 1.0
-=======
-    n_envs = trial.suggest_categorical("n_envs", [32, 40, 48, 56, 64])
-    n_epochs = trial.suggest_int("n_epochs", 2, 20)
-    n_steps = trial.suggest_categorical("n_steps", [128, 256, 512, 1024, 1536, 2048])
-    use_sde = trial.suggest_categorical("use_sde", [True, False])
-    use_ray_conv = trial.suggest_categorical("use_ray_conv", [True, False])
-    if use_ray_conv:
-        num_filters = [trial.suggest_categorical(f"num_filters_{i}", [8, 16, 32, 64, 128, 256]) for i in range(4)]
-        kernel_sizes = [trial.suggest_categorical(f"kernel_sizes_{i}", [3, 5, 7, 9]) for i in range(4)]
-        dropout_rates = [trial.suggest_float(f"dropout_rates_{i}", 0.0, 1.0) for i in range(4)]
-    else:
-        num_filters = []
-        kernel_sizes = []
-        dropout_rates = []
->>>>>>> 0c38cd5c
 
     sugg_params = {
         # PPO hparams
